--- conflicted
+++ resolved
@@ -62,91 +62,5 @@
         array_1=output,
     );
 
-<<<<<<< HEAD
-    return ();
-}
-
-@external
-func test__ecadd_via_staticcall{
-    syscall_ptr: felt*, pedersen_ptr: HashBuiltin*, range_check_ptr, bitwise_ptr: BitwiseBuiltin*
-}() {
-    // Given
-    alloc_locals;
-
-    let (bytecode: felt*) = alloc();
-    local bytecode_len = 0;
-    let x_uint256: Uint256 = Uint256(1, 0);
-    let y_uint256: Uint256 = Uint256(2, 0);
-    // First place the parameters in memory, as in the evm.codes playground example for this precompile
-    let stack: model.Stack* = Stack.init();
-    // x0
-    let stack: model.Stack* = Stack.push(stack, x_uint256);
-    let stack: model.Stack* = Stack.push(stack, Uint256(0, 0));
-    let ctx: model.ExecutionContext* = TestHelpers.init_context_with_stack(
-        bytecode_len, bytecode, stack
-    );
-    let ctx: model.ExecutionContext* = MemoryOperations.exec_mstore(ctx);
-    // y0
-    let stack: model.Stack* = Stack.push(ctx.stack, y_uint256);
-    let stack: model.Stack* = Stack.push(stack, Uint256(0x20, 0));
-    let ctx: model.ExecutionContext* = ExecutionContext.update_stack(ctx, stack);
-    let ctx: model.ExecutionContext* = MemoryOperations.exec_mstore(ctx);
-    // x1
-    let stack: model.Stack* = Stack.push(ctx.stack, x_uint256);
-    let stack: model.Stack* = Stack.push(stack, Uint256(0x40, 0));
-    let ctx: model.ExecutionContext* = ExecutionContext.update_stack(ctx, stack);
-    let ctx: model.ExecutionContext* = MemoryOperations.exec_mstore(ctx);
-    // y1
-    let stack: model.Stack* = Stack.push(ctx.stack, y_uint256);
-    let stack: model.Stack* = Stack.push(stack, Uint256(0x60, 0));
-    let ctx: model.ExecutionContext* = ExecutionContext.update_stack(ctx, stack);
-    let ctx: model.ExecutionContext* = MemoryOperations.exec_mstore(ctx);
-
-    // Now prepare the stack for the call
-    let gas: Uint256 = Helpers.to_uint256(Constants.TRANSACTION_GAS_LIMIT);
-    let (address_high, address_low) = split_felt(PrecompileEcAdd.PRECOMPILE_ADDRESS);
-    let address: Uint256 = Uint256(address_low, address_high);
-
-    let args_offset: Uint256 = Uint256(0, 0);
-    let args_size: Uint256 = Uint256(0x80, 0);
-
-    tempvar ret_offset: Uint256 = Uint256(0x80, 0);
-    tempvar ret_size: Uint256 = Uint256(0x40, 0);
-
-    let stack: model.Stack* = Stack.push(ctx.stack, ret_size);
-    let stack: model.Stack* = Stack.push(stack, ret_offset);
-    let stack: model.Stack* = Stack.push(stack, args_size);
-    let stack: model.Stack* = Stack.push(stack, args_offset);
-    let stack: model.Stack* = Stack.push(stack, address);
-    let stack: model.Stack* = Stack.push(stack, gas);
-    let ctx: model.ExecutionContext* = ExecutionContext.update_stack(ctx, stack);
-
-    // When
-    let ctx: model.ExecutionContext* = SystemOperations.exec_staticcall(ctx);
-    let ctx: model.ExecutionContext* = CallHelper.finalize_calling_context(ctx);
-
-    // Put the resulting x and y on the stack
-    let ctx: model.ExecutionContext* = MemoryOperations.exec_pop(ctx);
-    let stack = Stack.push(ctx.stack, Uint256(0xA0, 0));
-    let ctx: model.ExecutionContext* = ExecutionContext.update_stack(ctx, stack);
-    let ctx: model.ExecutionContext* = MemoryOperations.exec_mload(ctx);
-    let (stack: model.Stack*, local result_y: Uint256) = Stack.peek(ctx.stack, 0);
-    let stack = Stack.push(stack, Uint256(0x80, 0));
-    let ctx: model.ExecutionContext* = ExecutionContext.update_stack(ctx, stack);
-    let ctx: model.ExecutionContext* = MemoryOperations.exec_mload(ctx);
-    let (stack: model.Stack*, local result_x: Uint256) = Stack.peek(ctx.stack, 0);
-
-    // Then
-    let (x: BigInt3) = uint256_to_bigint(x_uint256);
-    let (y: BigInt3) = uint256_to_bigint(y_uint256);
-    let (expected_point: G1Point) = ALT_BN128.ec_add(G1Point(x, y), G1Point(x, y));
-    let (expected_x_uint256: Uint256) = bigint_to_uint256(expected_point.x);
-    let (expected_y_uint256: Uint256) = bigint_to_uint256(expected_point.y);
-
-    assert_uint256_eq(result_x, expected_x_uint256);
-    assert_uint256_eq(result_y, expected_y_uint256);
-
-=======
->>>>>>> 73e569c1
     return ();
 }