--- conflicted
+++ resolved
@@ -66,16 +66,7 @@
     return Kakarot.get_native_token();
 }
 
-<<<<<<< HEAD
 // @dev mock function that returns the computed starknet address from an evm address
-=======
-//
-// ETH ERC20
-//
-
-// @dev The contract account initialization includes a call to an ERC20 contract to set an infitite transfer allowance to Kakarot.
-// As the ERC20 contract is not deployed within this test, we make a call to this contract instead.
->>>>>>> 85a6fcaa
 @external
 func compute_starknet_address{syscall_ptr: felt*, pedersen_ptr: HashBuiltin*, range_check_ptr}(
     evm_address: felt
