--- conflicted
+++ resolved
@@ -10,9 +10,6 @@
 
 ### Added
 
-<<<<<<< HEAD
 - test: add a test to call several CREATEs in the same tx
-=======
 - fix: ORIGIN and CALLER work in both view and execute mode
->>>>>>> 95df46cf
 - ci: add `CHANGELOG.md` and enforce it is edited for each PR on `main`