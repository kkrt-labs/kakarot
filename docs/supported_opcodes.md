# Kakarot supported EVM opcodes 🧪

This document describes the opcodes supported by Kakarot.

## Arithmetic operations

| Opcode Value | Opcode Name | Description                                      | Implemented |
| ------------ | ----------- | ------------------------------------------------ | ----------- |
| 0x01         | ADD         | Addition operation                               | ✅          |
| 0x02         | MUL         | Multiplication operation                         | ✅          |
| 0x03         | SUB         | Subtraction operation                            | ✅          |
| 0x04         | DIV         | Integer division operation                       | ✅          |
| 0x05         | SDIV        | Signed integer division operation (truncated)    | ✅          |
| 0x06         | MOD         | Modulo remainder operation                       | ✅          |
| 0x07         | SMOD        | Signed modulo remainder operation                | ✅          |
| 0x08         | ADDMOD      | Modulo addition operation                        | ✅          |
| 0x09         | MULMOD      | Modulo multiplication operation                  | ✅          |
| 0x0a         | EXP         | Exponential operation                            | ✅          |
| 0x0b         | SIGNEXTEND  | Extend length of two's complement signed integer | ✅          |

## Comparison & bitwise logic operations

| Opcode Value | Opcode Name | Description                     | Implemented |
| ------------ | ----------- | ------------------------------- | ----------- |
| 0x10         | LT          | Less-than comparision           | ✅          |
| 0x11         | GT          | Greater-than comparision        | ✅          |
| 0x12         | SLT         | Signed less-than comparision    | ✅          |
| 0x13         | SGT         | Signed greater-than comparision | ✅          |
| 0x14         | EQ          | Equality comparision            | ✅          |
| 0x15         | ISZERO      | Simple not operator             | ✅          |
| 0x16         | AND         | Bitwise AND operation           | ✅          |
| 0x17         | OR          | Bitwise OR operation            | ✅          |
| 0x18         | XOR         | Bitwise XOR operation           | ✅          |
| 0x19         | NOT         | Bitwise NOT operation           | ✅          |
| 0x1a         | BYTE        | Retrieve single byte from word  | ✅          |
| 0x1b         | SHL         | Shift left                      | ✅          |
| 0x1c         | SHR         | Logical shift right             | ✅          |
| 0x1d         | SAR         | Arithmetic shift right          | ✅          |

## SHA3

| Opcode Value | Opcode Name | Description             | Implemented |
| ------------ | ----------- | ----------------------- | ----------- |
| 0x20         | SHA3        | Compute Keccak-256 hash | ✅          |

## Environmental Information

| Opcode Value | Opcode Name    | Description                                                                       | Implemented |
| ------------ | -------------- | --------------------------------------------------------------------------------- | ----------- |
| 0x30         | ADDRESS        | Get address of currently executing account                                        |             |
<<<<<<< HEAD
| 0x31         | BALANCE        | Get balance of the given account                                                  |             |
| 0x32         | ORIGIN         | Get execution origination address                                                 | ✅          |
=======
| 0x31         | BALANCE        | Get balance of the given account                                                  | ✅          |
| 0x32         | ORIGIN         | Get execution origination address                                                 |             |
>>>>>>> 4239ea45
| 0x33         | CALLER         | Get caller address                                                                | ✅          |
| 0x34         | CALLVALUE      | Get deposited value by the instruction/transaction responsible for this execution |             |
| 0x35         | CALLDATALOAD   | Get input data of current environment                                             |             |
| 0x36         | CALLDATASIZE   | Get size of input data in current environment                                     | ✅          |
| 0x37         | CALLDATACOPY   | Copy input data in current environment to memory                                  |             |
| 0x38         | CODESIZE       | Get size of code running in current environment                                   | ✅          |
| 0x39         | CODECOPY       | Copy code running in current environment to memory                                |             |
| 0x3a         | GASPRICE       | Get price of gas in current environment                                           |             |
| 0x3b         | EXTCODESIZE    | Get size of an account's code                                                     |             |
| 0x3c         | EXTCODECOPY    | Copy an account's code to memory                                                  |             |
| 0x3d         | RETURNDATASIZE | Get size of output data from the previous call from the current environment       | ✅          |
| 0x3e         | RETURNDATACOPY | Copy output data from the previous call to memory                                 |             |
| 0x3f         | EXTCODEHASH    | Get the code hash of an account                                                   |             |

## Block Information

| Opcode Value | Opcode Name | Description                                                | Implemented |
| ------------ | ----------- | ---------------------------------------------------------- | ----------- |
| 0x40         | BLOCKHASH   | Get the hash of one of the 256 most recent complete blocks |             |
| 0x41         | COINBASE    | Get the block's beneficiary address                        | ✅          |
| 0x42         | TIMESTAMP   | Get the block's timestamp                                  | ✅          |
| 0x43         | NUMBER      | Get the block's number                                     | ✅          |
| 0x44         | DIFFICULTY  | Get the block's difficulty                                 | ✅          |
| 0x45         | GASLIMIT    | Get the block's gas limit                                  | ✅          |
| 0x46         | CHAINID     | Get the chain ID                                           | ✅          |
| 0x47         | SELFBALANCE | Get the balance of the current contract                    |             |
| 0x48         | BASEFEE     | Get the base fee of the current block                      | ✅          |

## Stack, Memory, Storage and Flow Operations

| Opcode Value | Opcode Name | Description                                                                                        | Implemented |
| ------------ | ----------- | -------------------------------------------------------------------------------------------------- | ----------- |
| 0x50         | POP         | Remove item from stack                                                                             | ✅          |
| 0x51         | MLOAD       | Load word from memory                                                                              | ✅          |
| 0x52         | MSTORE      | Save word to memory                                                                                | ✅          |
| 0x53         | MSTORE8     | Save byte to memory                                                                                |             |
| 0x54         | SLOAD       | Load word from storage                                                                             |             |
| 0x55         | SSTORE      | Save word to storage                                                                               |             |
| 0x56         | JUMP        | Alter the program counter                                                                          | ✅          |
| 0x57         | JUMPI       | Conditionally alter the program counter                                                            | ✅          |
| 0x58         | PC          | Get the value of the program counter prior to the increment                                        | ✅          |
| 0x59         | MSIZE       | Get the size of active memory in bytes                                                             | ✅          |
| 0x5a         | GAS         | Get the amount of available gas, including the corresponding reduction the amount of available gas |             |
| 0x5b         | JUMPDEST    | Mark a valid destination for jumps                                                                 | ✅          |

## Push Operations

| Opcode Value | Opcode Name | Description                             | Implemented |
| ------------ | ----------- | --------------------------------------- | ----------- |
| 0x60         | PUSH1       | Place 1 byte item on stack              | ✅          |
| 0x61         | PUSH2       | Place 2-byte item on stack              | ✅          |
| 0x62         | PUSH3       | Place 3-byte item on stack              | ✅          |
| 0x63         | PUSH4       | Place 4-byte item on stack              | ✅          |
| 0x64         | PUSH5       | Place 5-byte item on stack              | ✅          |
| 0x65         | PUSH6       | Place 6-byte item on stack              | ✅          |
| 0x66         | PUSH7       | Place 7-byte item on stack              | ✅          |
| 0x67         | PUSH8       | Place 8-byte item on stack              | ✅          |
| 0x68         | PUSH9       | Place 9-byte item on stack              | ✅          |
| 0x69         | PUSH10      | Place 10-byte item on stack             | ✅          |
| 0x6a         | PUSH11      | Place 11-byte item on stack             | ✅          |
| 0x6b         | PUSH12      | Place 12-byte item on stack             | ✅          |
| 0x6c         | PUSH13      | Place 13-byte item on stack             | ✅          |
| 0x6d         | PUSH14      | Place 14-byte item on stack             | ✅          |
| 0x6e         | PUSH15      | Place 15-byte item on stack             | ✅          |
| 0x6f         | PUSH16      | Place 16-byte item on stack             | ✅          |
| 0x70         | PUSH17      | Place 17-byte item on stack             | ✅          |
| 0x71         | PUSH18      | Place 18-byte item on stack             | ✅          |
| 0x72         | PUSH19      | Place 19-byte item on stack             | ✅          |
| 0x73         | PUSH20      | Place 20-byte item on stack             | ✅          |
| 0x74         | PUSH21      | Place 21-byte item on stack             | ✅          |
| 0x75         | PUSH22      | Place 22-byte item on stack             | ✅          |
| 0x76         | PUSH23      | Place 23-byte item on stack             | ✅          |
| 0x77         | PUSH24      | Place 24-byte item on stack             | ✅          |
| 0x78         | PUSH25      | Place 25-byte item on stack             | ✅          |
| 0x79         | PUSH26      | Place 26-byte item on stack             | ✅          |
| 0x7a         | PUSH27      | Place 27-byte item on stack             | ✅          |
| 0x7b         | PUSH28      | Place 28-byte item on stack             | ✅          |
| 0x7c         | PUSH29      | Place 29-byte item on stack             | ✅          |
| 0x7d         | PUSH30      | Place 30-byte item on stack             | ✅          |
| 0x7e         | PUSH31      | Place 31-byte item on stack             | ✅          |
| 0x7f         | PUSH32      | Place 32-byte (full word) item on stack | ✅          |

## Duplication Operations

| Opcode Value | Opcode Name | Description               | Implemented |
| ------------ | ----------- | ------------------------- | ----------- |
| 0x80         | DUP1        | Duplicate 1st stack item  | ✅          |
| 0x81         | DUP2        | Duplicate 2nd stack item  | ✅          |
| 0x82         | DUP3        | Duplicate 3rd stack item  | ✅          |
| 0x83         | DUP4        | Duplicate 4th stack item  | ✅          |
| 0x84         | DUP5        | Duplicate 5th stack item  | ✅          |
| 0x85         | DUP6        | Duplicate 6th stack item  | ✅          |
| 0x86         | DUP7        | Duplicate 7th stack item  | ✅          |
| 0x87         | DUP8        | Duplicate 8th stack item  | ✅          |
| 0x88         | DUP9        | Duplicate 9th stack item  | ✅          |
| 0x89         | DUP10       | Duplicate 10th stack item | ✅          |
| 0x8a         | DUP11       | Duplicate 11th stack item | ✅          |
| 0x8b         | DUP12       | Duplicate 12th stack item | ✅          |
| 0x8c         | DUP13       | Duplicate 13th stack item | ✅          |
| 0x8d         | DUP14       | Duplicate 14th stack item | ✅          |
| 0x8e         | DUP15       | Duplicate 15th stack item | ✅          |
| 0x8f         | DUP16       | Duplicate 16th stack item | ✅          |

## Exchange Operations

| Opcode Value | Opcode Name | Description                       | Implemented |
| ------------ | ----------- | --------------------------------- | ----------- |
| 0x90         | SWAP1       | Exchange 1st and 2nd stack items  | ✅          |
| 0x91         | SWAP2       | Exchange 1st and 3rd stack items  | ✅          |
| 0x92         | SWAP3       | Exchange 1st and 4th stack items  | ✅          |
| 0x93         | SWAP4       | Exchange 1st and 5th stack items  | ✅          |
| 0x94         | SWAP5       | Exchange 1st and 6th stack items  | ✅          |
| 0x95         | SWAP6       | Exchange 1st and 7th stack items  | ✅          |
| 0x96         | SWAP7       | Exchange 1st and 8th stack items  | ✅          |
| 0x97         | SWAP8       | Exchange 1st and 9th stack items  | ✅          |
| 0x98         | SWAP9       | Exchange 1st and 10th stack items | ✅          |
| 0x99         | SWAP10      | Exchange 1st and 11th stack items | ✅          |
| 0x9a         | SWAP11      | Exchange 1st and 12th stack items | ✅          |
| 0x9b         | SWAP12      | Exchange 1st and 13th stack items | ✅          |
| 0x9c         | SWAP13      | Exchange 1st and 14th stack items | ✅          |
| 0x9d         | SWAP14      | Exchange 1st and 15th stack items | ✅          |
| 0x9e         | SWAP15      | Exchange 1st and 16th stack items | ✅          |
| 0x9f         | SWAP16      | Exchange 1st and 17th stack items | ✅          |

## Logging Operations

| Opcode Value | Opcode Name | Description                         | Implemented |
| ------------ | ----------- | ----------------------------------- | ----------- |
| 0xa0         | LOG0        | Append log record with no topics    |             |
| 0xa1         | LOG1        | Append log record with one topic    |             |
| 0xa2         | LOG2        | Append log record with two topics   |             |
| 0xa3         | LOG3        | Append log record with three topics |             |
| 0xa4         | LOG4        | Append log record with four topics  |             |

## System Operations

| Opcode Value | Opcode Name  | Description                                                       | Implemented |
| ------------ | ------------ | ----------------------------------------------------------------- | ----------- |
| 0xf0         | CREATE       | Create a new account with associated code                         |             |
| 0xf1         | CALL         | Message-call into an account                                      |             |
| 0xf2         | CALLCODE     | Message-call into this account with alternative account's code    |             |
| 0xf3         | RETURN       | Halt execution returning output data                              |             |
| 0xf4         | DELEGATECALL | Message-call into this account with an alternative account’s code |             |
| 0xf5         | CREATE2      | Create a new account with associated code                         |             |
| 0xfa         | STATICCALL   | Static message-call into an account                               |             |
| 0xfd         | REVERT       | Halt execution reverting state changes                            |             |
| 0xfe         | INVALID      | Designated invalid instruction                                    | ✅          |
| 0xff         | SELFDESTRUCT | Halt execution and register account for later deletion            |             |<|MERGE_RESOLUTION|>--- conflicted
+++ resolved
@@ -48,13 +48,8 @@
 | Opcode Value | Opcode Name    | Description                                                                       | Implemented |
 | ------------ | -------------- | --------------------------------------------------------------------------------- | ----------- |
 | 0x30         | ADDRESS        | Get address of currently executing account                                        |             |
-<<<<<<< HEAD
-| 0x31         | BALANCE        | Get balance of the given account                                                  |             |
-| 0x32         | ORIGIN         | Get execution origination address                                                 | ✅          |
-=======
 | 0x31         | BALANCE        | Get balance of the given account                                                  | ✅          |
-| 0x32         | ORIGIN         | Get execution origination address                                                 |             |
->>>>>>> 4239ea45
+| 0x32         | ORIGIN         | Get execution origination address                                                 | ✅             |
 | 0x33         | CALLER         | Get caller address                                                                | ✅          |
 | 0x34         | CALLVALUE      | Get deposited value by the instruction/transaction responsible for this execution |             |
 | 0x35         | CALLDATALOAD   | Get input data of current environment                                             |             |
