// SPDX-License-Identifier: MIT

%lang starknet

from openzeppelin.access.ownable.library import Ownable
from starkware.cairo.common.bool import FALSE, TRUE
from starkware.cairo.common.cairo_builtins import HashBuiltin, BitwiseBuiltin
from starkware.starknet.common.syscalls import get_caller_address, get_tx_info
from starkware.cairo.common.math_cmp import is_not_zero
from starkware.cairo.common.alloc import alloc
from starkware.cairo.common.uint256 import Uint256
from starkware.cairo.common.math import split_felt

from backend.starknet import Starknet
from kakarot.account import Account
from kakarot.storages import (
    Kakarot_uninitialized_account_class_hash,
    Kakarot_account_contract_class_hash,
    Kakarot_base_fee,
    Kakarot_native_token_address,
    Kakarot_cairo1_helpers_class_hash,
    Kakarot_coinbase,
    Kakarot_prev_randao,
    Kakarot_block_gas_limit,
    Kakarot_evm_to_starknet_address,
    Kakarot_authorized_cairo_precompiles_callers,
    Kakarot_l1_messaging_contract_address,
)
from kakarot.events import evm_contract_deployed
from kakarot.interpreter import Interpreter
from kakarot.instructions.system_operations import CreateHelper
from kakarot.interfaces.interfaces import IAccount, IERC20
from kakarot.model import model
from utils.maths import unsigned_div_rem

// @title Kakarot main library file.
// @notice This file contains the core EVM execution logic.
namespace Kakarot {
    // @notice The constructor of the contract.
    // @dev Set up the initial owner, accounts class hash and native token.
    // @param owner The address of the owner of the contract.
    // @param native_token_address The ERC20 contract used to emulate ETH.
    // @param account_contract_class_hash The clash hash of the contract account.
    // @param uninitialized_account_class_hash The class hash of the uninitialized account used for deterministic address calculation.
    // @param cairo1_helpers_class_hash The precompiles class hash for precompiles not implemented in Kakarot.
<<<<<<< HEAD
    // @param coinbase The EOA whose key is owned by the deployer (or known to be owned by Coinbase)
    // @param block_gas_limit The block gas limit.
=======
>>>>>>> 524005d3
    func constructor{syscall_ptr: felt*, pedersen_ptr: HashBuiltin*, range_check_ptr}(
        owner: felt,
        native_token_address,
        account_contract_class_hash,
        uninitialized_account_class_hash,
        cairo1_helpers_class_hash,
        block_gas_limit,
    ) {
        Ownable.initializer(owner);
        Kakarot_native_token_address.write(native_token_address);
        Kakarot_account_contract_class_hash.write(account_contract_class_hash);
        Kakarot_uninitialized_account_class_hash.write(uninitialized_account_class_hash);
        Kakarot_cairo1_helpers_class_hash.write(cairo1_helpers_class_hash);
        Kakarot_block_gas_limit.write(block_gas_limit);
        return ();
    }

    // @notice The eth_call function as described in the RPC spec, see https://ethereum.org/en/developers/docs/apis/json-rpc/#eth_call
    // @param nonce The transaction nonce.
    // @param origin The address the transaction is sent from.
    // @param to The address the transaction is directed to.
    // @param gas_limit Integer of the gas provided for the transaction execution
    // @param gas_price Integer of the gas price used for each paid gas
    // @param value Integer of the value sent with this transaction
    // @param data_len The length of the data
    // @param data Hash of the method signature and encoded parameters. For details see Ethereum Contract ABI in the Solidity documentation
    // @param access_list_len The length of the access list
    // @param access_list The access list provided in the transaction serialized as a list of [address, storage_keys_len, ...storage_keys]
    // @return evm The EVM post-execution
    // @return state The state post-execution
    // @return gas_used the gas used by the transaction
    func eth_call{
        syscall_ptr: felt*,
        pedersen_ptr: HashBuiltin*,
        range_check_ptr,
        bitwise_ptr: BitwiseBuiltin*,
    }(
        nonce: felt,
        origin: felt,
        to: model.Option,
        gas_limit: felt,
        gas_price: felt,
        value: Uint256*,
        data_len: felt,
        data: felt*,
        access_list_len: felt,
        access_list: felt*,
    ) -> (model.EVM*, model.State*, felt, felt) {
        alloc_locals;
        let is_regular_tx = is_not_zero(to.is_some);
        let is_deploy_tx = 1 - is_regular_tx;
        let evm_contract_address = resolve_to(to, origin, nonce);
        let starknet_contract_address = Account.get_starknet_address(evm_contract_address);
        tempvar address = new model.Address(
            starknet=starknet_contract_address, evm=evm_contract_address
        );
        let (bytecode_len, bytecode) = Starknet.get_bytecode(address.evm);
        let (chain_id) = eth_chain_id();
        let env = Starknet.get_env(origin, gas_price, chain_id);

        let (evm, stack, memory, state, gas_used, required_gas) = Interpreter.execute(
            env,
            address,
            is_deploy_tx,
            bytecode_len,
            bytecode,
            data_len,
            data,
            value,
            gas_limit,
            access_list_len,
            access_list,
        );
        return (evm, state, gas_used, required_gas);
    }

    // @return chain_id The chain ID.
    func eth_chain_id{syscall_ptr: felt*, pedersen_ptr: HashBuiltin*, range_check_ptr}() -> (
        chain_id: felt
    ) {
        let (tx_info) = get_tx_info();
        let (_, chain_id) = unsigned_div_rem(tx_info.chain_id, 2 ** 53);
        return (chain_id=chain_id);
    }

    // @notice Set the native Starknet ERC20 token used by kakarot.
    // @dev Set the native token which will emulate the role of ETH on Ethereum.
    // @param native_token_address The address of the native token.
    func set_native_token{syscall_ptr: felt*, pedersen_ptr: HashBuiltin*, range_check_ptr}(
        native_token_address: felt
    ) {
        Kakarot_native_token_address.write(native_token_address);
        return ();
    }

    // @notice Get the native token address
    // @dev Return the address used to emulate the role of ETH on Ethereum
    // @return native_token_address The address of the native token
    func get_native_token{syscall_ptr: felt*, pedersen_ptr: HashBuiltin*, range_check_ptr}() -> (
        native_token_address: felt
    ) {
        let (native_token_address) = Kakarot_native_token_address.read();
        return (native_token_address,);
    }

    // @notice Set the block base fee.
    // @param base_fee The new base fee.
    func set_base_fee{syscall_ptr: felt*, pedersen_ptr: HashBuiltin*, range_check_ptr}(
        base_fee: felt
    ) {
        Kakarot_base_fee.write(base_fee);
        return ();
    }

    // @notice Get the block base fee.
    // @return base_fee The current block base fee.
    func get_base_fee{syscall_ptr: felt*, pedersen_ptr: HashBuiltin*, range_check_ptr}() -> (
        base_fee: felt
    ) {
        let (base_fee) = Kakarot_base_fee.read();
        return (base_fee,);
    }

    // @notice Set the coinbase address.
    // @param coinbase The new coinbase address.
    func set_coinbase{syscall_ptr: felt*, pedersen_ptr: HashBuiltin*, range_check_ptr}(
        coinbase: felt
    ) {
        Kakarot_coinbase.write(coinbase);
        return ();
    }

    // @notice Get the coinbase address.
    // @return coinbase The current Kakarot_coinbase.
    func get_coinbase{syscall_ptr: felt*, pedersen_ptr: HashBuiltin*, range_check_ptr}() -> (
        coinbase: felt
    ) {
        let (coinbase) = Kakarot_coinbase.read();
        return (coinbase,);
    }

    // @notice Set the prev_randao.
    // @param prev_randao The new prev_randao.
    func set_prev_randao{syscall_ptr: felt*, pedersen_ptr: HashBuiltin*, range_check_ptr}(
        prev_randao: Uint256
    ) {
        Kakarot_prev_randao.write(prev_randao);
        return ();
    }

    // @notice Get the prev_randao.
    // @return prev_randao The current prev_randao.
    func get_prev_randao{syscall_ptr: felt*, pedersen_ptr: HashBuiltin*, range_check_ptr}() -> (
        prev_randao: Uint256
    ) {
        let (prev_randao) = Kakarot_prev_randao.read();
        return (prev_randao,);
    }

    // @notice Set the block gas limit.
    // @param block_gas_limit The new block gas limit.
    func set_block_gas_limit{syscall_ptr: felt*, pedersen_ptr: HashBuiltin*, range_check_ptr}(
        block_gas_limit: felt
    ) {
        Kakarot_block_gas_limit.write(block_gas_limit);
        return ();
    }

    // @notice Get the block gas limit.
    // @return block_gas_limit The current block gas limit.
    func get_block_gas_limit{syscall_ptr: felt*, pedersen_ptr: HashBuiltin*, range_check_ptr}() -> (
        block_gas_limit: felt
    ) {
        let (block_gas_limit) = Kakarot_block_gas_limit.read();
        return (block_gas_limit=block_gas_limit);
    }

    // @notice Deploy a new externally owned account.
    // @param evm_contract_address The evm address that is mapped to the newly deployed starknet contract address.
    // @return starknet_contract_address The newly deployed starknet contract address.
    func deploy_externally_owned_account{
        syscall_ptr: felt*, pedersen_ptr: HashBuiltin*, range_check_ptr
    }(evm_contract_address: felt) -> (starknet_contract_address: felt) {
        alloc_locals;
        let (starknet_contract_address) = Starknet.deploy(evm_contract_address);
        return (starknet_contract_address=starknet_contract_address);
    }

    // @notice Set the account implementation class hash
    // @param account_contract_class_hash The new account implementation class hash
    func set_account_contract_class_hash{
        syscall_ptr: felt*, pedersen_ptr: HashBuiltin*, range_check_ptr
    }(account_contract_class_hash: felt) {
        Kakarot_account_contract_class_hash.write(account_contract_class_hash);
        return ();
    }

    // @notice Return the class hash of the account implementation
    // @return account_contract_class_hash The class hash of the account implementation
    func get_account_contract_class_hash{
        syscall_ptr: felt*, pedersen_ptr: HashBuiltin*, range_check_ptr
    }() -> (account_contract_class_hash: felt) {
        let (account_contract_class_hash) = Kakarot_account_contract_class_hash.read();
        return (account_contract_class_hash,);
    }

    // @notice Set the transparent account class hash
    // @param uninitialized_account_class_hash The new account implementation class hash
    func set_uninitialized_account_class_hash{
        syscall_ptr: felt*, pedersen_ptr: HashBuiltin*, range_check_ptr
    }(uninitialized_account_class_hash: felt) {
        Kakarot_uninitialized_account_class_hash.write(uninitialized_account_class_hash);
        return ();
    }

    // @notice Return the class hash of the account implementation
    // @return uninitialized_account_class_hash The class hash of the account implementation
    func get_uninitialized_account_class_hash{
        syscall_ptr: felt*, pedersen_ptr: HashBuiltin*, range_check_ptr
    }() -> (uninitialized_account_class_hash: felt) {
        let (uninitialized_account_class_hash) = Kakarot_uninitialized_account_class_hash.read();
        return (uninitialized_account_class_hash,);
    }

    // @return cairo1_helpers_class_hash The hash of the Cairo1Helpers class.
    func get_cairo1_helpers_class_hash{
        syscall_ptr: felt*, pedersen_ptr: HashBuiltin*, range_check_ptr
    }() -> (cairo1_helpers_class_hash: felt) {
        let (cairo1_helpers_class_hash) = Kakarot_cairo1_helpers_class_hash.read();
        return (cairo1_helpers_class_hash,);
    }

    // @notice Set the hash of the Cairo1Helpers class
    // @param cairo1_helpers_class_hash The hash of the Cairo1Helpers class
    func set_cairo1_helpers_class_hash{
        syscall_ptr: felt*, pedersen_ptr: HashBuiltin*, range_check_ptr
    }(cairo1_helpers_class_hash: felt) {
        Kakarot_cairo1_helpers_class_hash.write(cairo1_helpers_class_hash);
        return ();
    }

    // @notice Sets the authorization of an EVM address to call Cairo Precompiles
    // @param evm_address The EVM address
    // @param authorized Whether the EVM address is authorized or not
    func set_authorized_cairo_precompile_caller{
        syscall_ptr: felt*, pedersen_ptr: HashBuiltin*, range_check_ptr
    }(evm_address: felt, authorized: felt) {
        Kakarot_authorized_cairo_precompiles_callers.write(evm_address, authorized);
        return ();
    }

    // @notice Register the calling Starknet address for the given EVM address
    // @dev    Only the corresponding computed Starknet address can make this call to ensure that registered accounts are actually deployed.
    // @param evm_address The EVM address of the account.
    func register_account{syscall_ptr: felt*, pedersen_ptr: HashBuiltin*, range_check_ptr}(
        evm_address: felt
    ) {
        alloc_locals;

        let (existing_address) = Kakarot_evm_to_starknet_address.read(evm_address);
        with_attr error_message("Kakarot: account already registered") {
            assert existing_address = 0;
        }

        let (local caller_address: felt) = get_caller_address();
        let starknet_address = Account.compute_starknet_address(evm_address);
        local starknet_address = starknet_address;

        with_attr error_message(
                "Kakarot: Caller should be {starknet_address}, got {caller_address}") {
            assert starknet_address = caller_address;
        }

        evm_contract_deployed.emit(evm_address, starknet_address);
        Kakarot_evm_to_starknet_address.write(evm_address, starknet_address);
        return ();
    }

    // @notice Writes to an account's bytecode
    // @param evm_address The evm address of the account.
    // @param bytecode_len The length of the bytecode.
    // @param bytecode The bytecode to write.
    func write_account_bytecode{syscall_ptr: felt*, pedersen_ptr: HashBuiltin*, range_check_ptr}(
        evm_address: felt, bytecode_len: felt, bytecode: felt*
    ) {
        alloc_locals;
        let starknet_address = Account.get_starknet_address(evm_address);
        IAccount.write_bytecode(starknet_address, bytecode_len, bytecode);
        let code_hash = Account.compute_code_hash(bytecode_len, bytecode);
        IAccount.set_code_hash(starknet_address, code_hash);
        return ();
    }

    // @notice Writes to an account's nonce
    // @param evm_address The evm address of the account.
    // @param nonce The nonce to write.
    func write_account_nonce{syscall_ptr: felt*, pedersen_ptr: HashBuiltin*, range_check_ptr}(
        evm_address: felt, nonce: felt
    ) {
        alloc_locals;
        let starknet_address = Account.get_starknet_address(evm_address);
        IAccount.set_nonce(starknet_address, nonce);
        return ();
    }

    // @notice Upgrades an account to a new contract implementation.
    // @param evm_address The evm address of the account.
    // @param new_class_hash The new class hash of the account.
    func upgrade_account{syscall_ptr: felt*, pedersen_ptr: HashBuiltin*, range_check_ptr}(
        evm_address: felt, new_class_hash: felt
    ) {
        alloc_locals;
        let starknet_address = Account.get_starknet_address(evm_address);
        IAccount.upgrade(starknet_address, new_class_hash);
        return ();
    }

    // @notice Get the EVM address from the transaction
    // @dev When to=None, it's a deploy tx so we first compute the target address
    // @param to The transaction to parameter
    // @param origin The transaction origin parameter
    // @param nonce The transaction nonce parameter, used to compute the target address if it's a deploy tx
    // @return the target evm address
    func resolve_to{
        syscall_ptr: felt*,
        pedersen_ptr: HashBuiltin*,
        range_check_ptr,
        bitwise_ptr: BitwiseBuiltin*,
    }(to: model.Option, origin: felt, nonce: felt) -> felt {
        alloc_locals;
        if (to.is_some != 0) {
            return to.value;
        }
        let (local evm_contract_address) = CreateHelper.get_create_address(origin, nonce);
        return evm_contract_address;
    }

    // @notice returns the EVM address associated to a Starknet account deployed by kakarot.
    //         Prevents cases where some Starknet account has an entrypoint get_evm_address()
    //         but isn't part of Kakarot system
    // Also mitigates re-entrancy risk with the Cairo Interop module
    // @dev Raise if the declared corresponding evm address (retrieved with get_evm_address)
    //      does not recomputes into to the actual caller address
    func safe_get_evm_address{
        syscall_ptr: felt*,
        pedersen_ptr: HashBuiltin*,
        range_check_ptr,
        bitwise_ptr: BitwiseBuiltin*,
    }(starknet_address: felt) -> (evm_address: felt) {
        alloc_locals;
        let (local evm_address) = IAccount.get_evm_address(starknet_address);
        let computed_starknet_address = Account.get_starknet_address(evm_address);

        with_attr error_message("Kakarot: caller contract is not a Kakarot Account") {
            assert computed_starknet_address = starknet_address;
        }

        return (evm_address=evm_address);
    }

    func set_l1_messaging_contract_address{
        syscall_ptr: felt*, pedersen_ptr: HashBuiltin*, range_check_ptr
    }(l1_messaging_contract_address: felt) {
        Kakarot_l1_messaging_contract_address.write(l1_messaging_contract_address);
        return ();
    }

    func get_l1_messaging_contract_address{
        syscall_ptr: felt*, pedersen_ptr: HashBuiltin*, range_check_ptr
    }() -> felt {
        let (l1_messaging_contract_address) = Kakarot_l1_messaging_contract_address.read();
        return l1_messaging_contract_address;
    }

    func handle_l1_message{
        syscall_ptr: felt*,
        pedersen_ptr: HashBuiltin*,
        range_check_ptr,
        bitwise_ptr: BitwiseBuiltin*,
    }(l1_sender: felt, to_address: felt, value: felt, data_len: felt, data: felt*) -> (
        model.EVM*, model.State*, felt, felt
    ) {
        // TODO: ensure fair gas limits and prices
        let (val_high, val_low) = split_felt(value);
        tempvar value_u256 = new Uint256(low=val_low, high=val_high);
        let to = model.Option(is_some=1, value=to_address);
        let (access_list) = alloc();

        return eth_call(
            0, l1_sender, to, 2100000000, 1, value_u256, data_len, data, 0, access_list
        );
    }
}<|MERGE_RESOLUTION|>--- conflicted
+++ resolved
@@ -43,11 +43,7 @@
     // @param account_contract_class_hash The clash hash of the contract account.
     // @param uninitialized_account_class_hash The class hash of the uninitialized account used for deterministic address calculation.
     // @param cairo1_helpers_class_hash The precompiles class hash for precompiles not implemented in Kakarot.
-<<<<<<< HEAD
-    // @param coinbase The EOA whose key is owned by the deployer (or known to be owned by Coinbase)
     // @param block_gas_limit The block gas limit.
-=======
->>>>>>> 524005d3
     func constructor{syscall_ptr: felt*, pedersen_ptr: HashBuiltin*, range_check_ptr}(
         owner: felt,
         native_token_address,
