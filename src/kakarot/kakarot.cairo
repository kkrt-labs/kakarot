// SPDX-License-Identifier: MIT

%lang starknet

// Starkware dependencies
from starkware.cairo.common.cairo_builtins import HashBuiltin, BitwiseBuiltin
from starkware.cairo.common.uint256 import Uint256
// Local dependencies
from kakarot.library import Kakarot, evm_contract_deployed
from kakarot.model import model
from kakarot.stack import Stack
from kakarot.memory import Memory

// Constructor
@constructor
func constructor{
    syscall_ptr: felt*, pedersen_ptr: HashBuiltin*, range_check_ptr, bitwise_ptr: BitwiseBuiltin*
}(owner: felt, native_token_address_: felt, evm_contract_class_hash: felt) {
    return Kakarot.constructor(owner, native_token_address_, evm_contract_class_hash);
}

@view
func execute{
    syscall_ptr: felt*, pedersen_ptr: HashBuiltin*, range_check_ptr, bitwise_ptr: BitwiseBuiltin*
}(code_len: felt, code: felt*, calldata_len: felt, calldata: felt*) -> (
    stack_len: felt, stack: Uint256*, memory_len: felt, memory: felt*, gas_used: felt
) {
    alloc_locals;
    let context = Kakarot.execute(code_len=code_len, code=code, calldata=calldata);
    let len = Stack.len(context.stack);
    return (
        stack_len=len,
        stack=context.stack.elements,
        memory_len=context.memory.bytes_len,
        memory=context.memory.bytes,
        gas_used=context.gas_used,
    );
}

// Create new function
@external
func execute_at_address{
    syscall_ptr: felt*, pedersen_ptr: HashBuiltin*, range_check_ptr, bitwise_ptr: BitwiseBuiltin*
}(address: felt, calldata_len: felt, calldata: felt*) -> (
    stack_len: felt, stack: Uint256*, memory_len: felt, memory: felt*
) {
    alloc_locals;
<<<<<<< HEAD
    let context = Kakarot.execute_at_address(
        address=address, calldata_len=calldata_len, calldata=calldata
    );
    let len = Stack.len(self=context.stack);
=======
    let context = Kakarot.execute_at_address(address=address, calldata=calldata);
    let len = Stack.len(context.stack);
>>>>>>> 50399fe7
    return (
        stack_len=len,
        stack=context.stack.elements,
        memory_len=context.memory.bytes_len,
        memory=context.memory.bytes,
    );
}

@external
func set_account_registry{syscall_ptr: felt*, pedersen_ptr: HashBuiltin*, range_check_ptr}(
    registry_address_: felt
) {
    return Kakarot.set_account_registry(registry_address_);
}

@view
func get_account_registry{syscall_ptr: felt*, pedersen_ptr: HashBuiltin*, range_check_ptr}() -> (
    address: felt
) {
    return Kakarot.get_account_registry();
}

@external
func set_native_token{syscall_ptr: felt*, pedersen_ptr: HashBuiltin*, range_check_ptr}(
    native_token_address_: felt
) {
    return Kakarot.set_native_token(native_token_address_);
}

// @notice deploy starknet contract
// @dev starknet contract will be mapped to an evm address that is also generated within this function
// @param bytes: the contract code
// @return evm address that is mapped to the actual contract address
@external
func deploy{syscall_ptr: felt*, pedersen_ptr: HashBuiltin*, range_check_ptr}(
    bytes_len: felt, bytes: felt*
) -> (evm_contract_address: felt, starknet_contract_address: felt) {
    let (evm_contract_address, starknet_contract_address) = Kakarot.deploy_contract(
        bytes_len, bytes
    );
    evm_contract_deployed.emit(
        evm_contract_address=evm_contract_address,
        starknet_contract_address=starknet_contract_address,
    );
    return (evm_contract_address, starknet_contract_address);
}<|MERGE_RESOLUTION|>--- conflicted
+++ resolved
@@ -45,15 +45,9 @@
     stack_len: felt, stack: Uint256*, memory_len: felt, memory: felt*
 ) {
     alloc_locals;
-<<<<<<< HEAD
-    let context = Kakarot.execute_at_address(
-        address=address, calldata_len=calldata_len, calldata=calldata
-    );
-    let len = Stack.len(self=context.stack);
-=======
+
     let context = Kakarot.execute_at_address(address=address, calldata=calldata);
     let len = Stack.len(context.stack);
->>>>>>> 50399fe7
     return (
         stack_len=len,
         stack=context.stack.elements,
