// SPDX-License-Identifier: MIT

%lang starknet

// Starkware dependencies

from starkware.cairo.common.alloc import alloc
from starkware.cairo.common.cairo_builtins import HashBuiltin, BitwiseBuiltin
from starkware.starknet.common.syscalls import get_caller_address, get_tx_info
from starkware.cairo.common.uint256 import Uint256

// Internal dependencies
from kakarot.model import model
from utils.utils import Helpers
from kakarot.execution_context import ExecutionContext
from kakarot.stack import Stack
from kakarot.memory import Memory
from kakarot.constants import native_token_address, registry_address
from kakarot.interfaces.interfaces import IEth, IRegistry

// @title Environmental information opcodes.
// @notice This file contains the functions to execute for environmental information opcodes.
// @author @abdelhamidbakhta
// @custom:namespace EnvironmentalInformation
namespace EnvironmentalInformation {
    // Define constants.
    const GAS_COST_BALANCE = 100;
    const GAS_COST_CALLDATACOPY = 3;
    const GAS_COST_CALLDATALOAD = 3;
    const GAS_COST_CALLDATASIZE = 2;
    const GAS_COST_CALLER = 2;
    const GAS_COST_CODECOPY = 3;
    const GAS_COST_CODESIZE = 2;
    const GAS_COST_ORIGIN = 2;
    const GAS_COST_RETURNDATACOPY = 3;
    const GAS_COST_RETURNDATASIZE = 2;
    const GAS_COST_CALLVALUE = 2;

    // @notice BALANCE opcode.
    // @dev Get ETH balance of the specified address.
    // @custom:since Frontier
    // @custom:group Environmental Information
    // @custom:gas 100 || 2600
    // @custom:stack_consumed_elements 1
    // @custom:stack_produced_elements 1
    // @param ctx The pointer to the execution context
    // @return The pointer to the updated execution context.
    func exec_balance{
        syscall_ptr: felt*,
        pedersen_ptr: HashBuiltin*,
        range_check_ptr,
        bitwise_ptr: BitwiseBuiltin*,
    }(ctx: model.ExecutionContext*) -> model.ExecutionContext* {
        alloc_locals;

        // Get the evm address.
        let (stack: model.Stack*, address: Uint256) = Stack.pop(ctx.stack);

        // Get the starknet account address from the evm account address
        let (registry_address_) = registry_address.read();
        let (starknet_address) = IRegistry.get_starknet_address(
            contract_address=registry_address_, evm_address=address.low
        );
        // Get the number of native tokens owned by the given starknet account
        let (native_token_address_) = native_token_address.read();
        let (balance: Uint256) = IEth.balanceOf(
            contract_address=native_token_address_, account=starknet_address
        );

        let stack: model.Stack* = Stack.push(stack, balance);

        // Update the execution context.
        // Update context stack.
        let ctx = ExecutionContext.update_stack(self=ctx, new_stack=stack);
        // Increment gas used.
        let ctx = ExecutionContext.increment_gas_used(self=ctx, inc_value=GAS_COST_BALANCE);
        return ctx;
    }
    // @notice CODESIZE operation.
    // @dev Get size of code running in current environment.
    // @custom:since Frontier
    // @custom:group Environmental Information
    // @custom:gas 3
    // @custom:stack_consumed_elements 0
    // @custom:stack_produced_elements 1
    // @param ctx The pointer to the execution context
    // @return The pointer to the updated execution context.
    func exec_codesize{
        syscall_ptr: felt*,
        pedersen_ptr: HashBuiltin*,
        range_check_ptr,
        bitwise_ptr: BitwiseBuiltin*,
    }(ctx: model.ExecutionContext*) -> model.ExecutionContext* {
        // Get the code size.
        let code_size = Helpers.to_uint256(ctx.code_len);
        let stack: model.Stack* = Stack.push(self=ctx.stack, element=code_size);

        // Update the execution context.
        // Update context stack.
        let ctx = ExecutionContext.update_stack(self=ctx, new_stack=stack);
        // Increment gas used.
        let ctx = ExecutionContext.increment_gas_used(self=ctx, inc_value=GAS_COST_CODESIZE);
        return ctx;
    }

    // @notice ORIGIN operation.
    // @dev Get execution origination address.
    // @custom:since Frontier
    // @custom:group Environmental Information
    // @custom:gas 2
    // @custom:stack_consumed_elements 0
    // @custom:stack_produced_elements 1
    // @param ctx The pointer to the execution context
    // @return The pointer to the updated execution context.
    func exec_origin{
        syscall_ptr: felt*,
        pedersen_ptr: HashBuiltin*,
        range_check_ptr,
        bitwise_ptr: BitwiseBuiltin*,
    }(ctx: model.ExecutionContext*) -> model.ExecutionContext* {
        alloc_locals;

        // Get the transaction info which contains the starknet origin address
        let (tx_info) = get_tx_info();
        // Get the EVM address from Starknet address
        let (registry_address_) = registry_address.read();
        let (evm_address) = IRegistry.get_evm_address(
            registry_address_, starknet_address=tx_info.account_contract_address
        );
        let origin_address = Helpers.to_uint256(evm_address);

        // Update Context stack
        let stack: model.Stack* = Stack.push(self=ctx.stack, element=origin_address);
        let ctx = ExecutionContext.update_stack(self=ctx, new_stack=stack);
        // Increment gas used
        let ctx = ExecutionContext.increment_gas_used(self=ctx, inc_value=GAS_COST_ORIGIN);
        return ctx;
    }

    // @notice CALLER operation.
    // @dev Get caller address.
    // @custom:since Frontier
    // @custom:group Environmental Information
    // @custom:gas 2
    // @custom:stack_consumed_elements 0
    // @custom:stack_produced_elements 1
    // @param ctx The pointer to the execution context
    // @return The pointer to the updated execution context.
    func exec_caller{
        syscall_ptr: felt*,
        pedersen_ptr: HashBuiltin*,
        range_check_ptr,
        bitwise_ptr: BitwiseBuiltin*,
    }(ctx: model.ExecutionContext*) -> model.ExecutionContext* {
        alloc_locals;
        // Get caller address.
        let (current_address) = get_caller_address();
        let caller_address = Helpers.to_uint256(current_address);
        let stack: model.Stack* = Stack.push(self=ctx.stack, element=caller_address);

        // Update the execution context.
        // Update context stack.
        let ctx = ExecutionContext.update_stack(self=ctx, new_stack=stack);
        // Increment gas used.
        let ctx = ExecutionContext.increment_gas_used(self=ctx, inc_value=GAS_COST_CALLER);
        return ctx;
    }

    // @notice RETURNDATASIZE operation.
    // @dev Get the size of return data.
    // @custom:since Frontier
    // @custom:group Environmental Information
    // @custom:gas 2
    // @custom:stack_consumed_elements 0
    // @custom:stack_produced_elements 1
    // @param ctx The pointer to the execution context
    // @return The pointer to the updated execution context.
    func exec_returndatasize{
        syscall_ptr: felt*,
        pedersen_ptr: HashBuiltin*,
        range_check_ptr,
        bitwise_ptr: BitwiseBuiltin*,
    }(ctx: model.ExecutionContext*) -> model.ExecutionContext* {
        // Get return data size.
        let return_data_size = Helpers.to_uint256(ctx.return_data_len);
        let stack: model.Stack* = Stack.push(self=ctx.stack, element=return_data_size);

        // Update the execution context.
        // Update context stack.
        let ctx = ExecutionContext.update_stack(self=ctx, new_stack=stack);
        // Increment gas used.
        let ctx = ExecutionContext.increment_gas_used(self=ctx, inc_value=GAS_COST_RETURNDATASIZE);
        return ctx;
    }

    // @notice CALLDATALOAD operation.
    // @dev Push a word from the calldata onto the stack.
    // @custom:since Frontier
    // @custom:group Environmental Information
    // @custom:gas 3
    // @custom:stack_consumed_elements 1
    // @custom:stack_produced_elements 1
    // @param ctx The pointer to the execution context
    // @return The pointer to the updated execution context.
    func exec_calldataload{
        syscall_ptr: felt*,
        pedersen_ptr: HashBuiltin*,
        range_check_ptr,
        bitwise_ptr: BitwiseBuiltin*,
    }(ctx: model.ExecutionContext*) -> model.ExecutionContext* {
        alloc_locals;
<<<<<<< HEAD
        %{
            import logging
            logging.info("0x35 - CALLDATALOAD")
        %}

=======
>>>>>>> 01453359
        let stack = ctx.stack;

        // Stack input:
        // 0 - offset: calldata offset of the word we read (32 byte steps).
        let (stack, calldata_offset) = Stack.pop(stack);

        let (sliced_calldata: felt*) = alloc();

        let calldata: felt* = ctx.calldata;
        let calldata_len: felt = ctx.calldata_len;

        // read calldata at offset
        let sliced_calldata: felt* = Helpers.slice_data(
            data_len=calldata_len, data=calldata, data_offset=calldata_offset.low, slice_len=32
        );
        let uint256_sliced_calldata: Uint256 = Helpers.bytes32_to_uint256(sliced_calldata);

        // Push CallData word onto stack
        let stack: model.Stack* = Stack.push(self=stack, element=uint256_sliced_calldata);

        // Update context stack.
        let ctx = ExecutionContext.update_stack(self=ctx, new_stack=stack);
        // Increment gas used.
        let ctx = ExecutionContext.increment_gas_used(self=ctx, inc_value=GAS_COST_CALLDATALOAD);
        return ctx;
    }

    // @notice CALLDATASIZE operation.
    // @dev Get the size of return data.
    // @custom:since Frontier
    // @custom:group Environmental Information
    // @custom:gas 2
    // @custom:stack_consumed_elements 0
    // @custom:stack_produced_elements 1
    // @param ctx The pointer to the execution context
    // @return The pointer to the updated execution context.
    func exec_calldatasize{
        syscall_ptr: felt*,
        pedersen_ptr: HashBuiltin*,
        range_check_ptr,
        bitwise_ptr: BitwiseBuiltin*,
    }(ctx: model.ExecutionContext*) -> model.ExecutionContext* {
        let calldata_size = Helpers.to_uint256(ctx.calldata_len);
        let stack: model.Stack* = Stack.push(ctx.stack, calldata_size);

        // Update the execution context.
        // Update context stack.
        let ctx = ExecutionContext.update_stack(ctx, stack);
        // Increment gas used.
        let ctx = ExecutionContext.increment_gas_used(ctx, GAS_COST_CALLDATASIZE);
        return ctx;
    }

    // @notice CALLDATACOPY operation
    // @dev Save word to memory.
    // @custom:since Frontier
    // @custom:group Stack Memory Storage and Flow operations.
    // @custom:gas 3
    // @custom:stack_consumed_elements 2
    // @custom:stack_produced_elements 0
    // @param ctx The pointer to the execution context
    // @return Updated execution context.
    func exec_calldatacopy{
        syscall_ptr: felt*,
        pedersen_ptr: HashBuiltin*,
        range_check_ptr,
        bitwise_ptr: BitwiseBuiltin*,
    }(ctx: model.ExecutionContext*) -> model.ExecutionContext* {
        alloc_locals;

        let stack = ctx.stack;

        // Stack input:
        // 0 - offset: memory offset of the work we save.
        // 1 - calldata_offset: offset for calldata from where data will be copied.
        // 2 - element_len: bytes length of the copied calldata.
        let (stack, popped) = Stack.pop_n(self=stack, n=3);
        let offset = popped[2];
        let calldata_offset = popped[1];
        let element_len = popped[0];

        let calldata: felt* = ctx.calldata;
        let calldata_len: felt = ctx.calldata_len;

        // Get calldata slice from calldata_offset to element_len
        let sliced_calldata: felt* = Helpers.slice_data(
            data_len=calldata_len,
            data=calldata,
            data_offset=calldata_offset.low,
            slice_len=element_len.low,
        );

        // Write caldata slice to memory at offset
        let memory: model.Memory* = Memory.store_n(
            self=ctx.memory, element_len=element_len.low, element=sliced_calldata, offset=offset.low
        );

        // Update context memory.
        let ctx = ExecutionContext.update_memory(self=ctx, new_memory=memory);
        // Update context stack.
        let ctx = ExecutionContext.update_stack(self=ctx, new_stack=stack);
        // Increment gas used.
        let ctx = ExecutionContext.increment_gas_used(self=ctx, inc_value=GAS_COST_CALLDATACOPY);
        return ctx;
    }

    // @notice RETURNDATACOPY operation
    // @dev Save word to memory.
    // @custom:since Frontier
    // @custom:group Stack Memory Storage and Flow operations.
    // @custom:gas 3
    // @custom:stack_consumed_elements 2
    // @custom:stack_produced_elements 0
    // @param ctx The pointer to the execution context
    // @return Updated execution context.
    func exec_returndatacopy{
        syscall_ptr: felt*,
        pedersen_ptr: HashBuiltin*,
        range_check_ptr,
        bitwise_ptr: BitwiseBuiltin*,
    }(ctx: model.ExecutionContext*) -> model.ExecutionContext* {
        alloc_locals;

        let stack = ctx.stack;

        // Stack input:
        // 0 - offset: memory offset of the work we save.
        // 1 - code_offset: offset for code from where data will be copied.
        // 2 - element_len: bytes length of the copied code.
        let (stack, popped) = Stack.pop_n(self=stack, n=3);
        let offset = popped[2];
        let return_data_offset = popped[1];
        let element_len = popped[0];

        let return_data: felt* = ctx.return_data;
        let return_data_len: felt = ctx.return_data_len;

        let sliced_return_data: felt* = Helpers.slice_data(
            data_len=return_data_len,
            data=return_data,
            data_offset=return_data_offset.low,
            slice_len=element_len.low,
        );

        let memory: model.Memory* = Memory.store_n(
            self=ctx.memory,
            element_len=element_len.low,
            element=sliced_return_data,
            offset=offset.low,
        );

        // Update context memory.
        let ctx = ExecutionContext.update_memory(self=ctx, new_memory=memory);
        // Update context stack.
        let ctx = ExecutionContext.update_stack(self=ctx, new_stack=stack);
        // Increment gas used.
        let ctx = ExecutionContext.increment_gas_used(ctx, GAS_COST_CALLDATACOPY);
        return ctx;
    }

    // @notice CODECOPY (0x39) operation.
    // @dev Copies slice of code to memory
    // @custom:since Frontier
    // @custom:group Environmental Information
    // @custom:gas 3
    // @custom:stack_consumed_elements 0
    // @custom:stack_produced_elements 1
    // @param ctx The pointer to the execution context
    // @return The pointer to the updated execution context.
    func exec_codecopy{
        syscall_ptr: felt*,
        pedersen_ptr: HashBuiltin*,
        range_check_ptr,
        bitwise_ptr: BitwiseBuiltin*,
    }(ctx: model.ExecutionContext*) -> model.ExecutionContext* {
        alloc_locals;

        let stack = ctx.stack;

        // Stack input:
        // 0 - offset: memory offset of the work we save.
        // 1 - code_offset: offset for code from where data will be copied.
        // 2 - element_len: bytes length of the copied code.
        let (stack, popped) = Stack.pop_n(self=stack, n=3);
        let offset = popped[2];
        let code_offset = popped[1];
        let element_len = popped[0];

        // Get code slice from code_offset to element_len
        let code: felt* = ctx.code;
        let code_len: felt = ctx.code_len;
        let sliced_code: felt* = Helpers.slice_data(
            data_len=code_len, data=code, data_offset=code_offset.low, slice_len=element_len.low
        );

        // Write code slice to memory at offset
        let memory: model.Memory* = Memory.store_n(
            self=ctx.memory, element_len=element_len.low, element=sliced_code, offset=offset.low
        );

        // Update context memory.
        let ctx = ExecutionContext.update_memory(ctx, memory);
        // Update context stack.
        let ctx = ExecutionContext.update_stack(ctx, stack);
        // Increment gas used.
        let ctx = ExecutionContext.increment_gas_used(ctx, GAS_COST_CODECOPY);
        return ctx;
    }
    // TODO IMPLEMENT CALLVALUE
    // @notice CALLVALUE operation.
    // @dev Get caller address.
    // @custom:since Frontier
    // @custom:group Environmental Information
    // @custom:gas 2
    // @custom:stack_consumed_elements 0
    // @custom:stack_produced_elements 1
    // @return The pointer to the updated execution context.
    func exec_callvalue{
        syscall_ptr: felt*,
        pedersen_ptr: HashBuiltin*,
        range_check_ptr,
        bitwise_ptr: BitwiseBuiltin*,
    }(ctx: model.ExecutionContext*) -> model.ExecutionContext* {
        %{
            import logging
            logging.info("0x34 - CALLVALUE")
        %}
        // TOOD: Implement callvalue Get callvalue.
        // let (current_address) = get_caller_address();
        // let caller_address = Helpers.to_uint256(current_address);

        // Push to the stack, currently pushing 0
        let stack: model.Stack* = Stack.push(self=ctx.stack, element=Uint256(0, 0));

        // Update the execution context.
        // Update context stack.
        let ctx = ExecutionContext.update_stack(self=ctx, new_stack=stack);
        // Increment gas used.
        let ctx = ExecutionContext.increment_gas_used(self=ctx, inc_value=GAS_COST_CALLVALUE);
        return ctx;
    }
}<|MERGE_RESOLUTION|>--- conflicted
+++ resolved
@@ -209,14 +209,13 @@
         bitwise_ptr: BitwiseBuiltin*,
     }(ctx: model.ExecutionContext*) -> model.ExecutionContext* {
         alloc_locals;
-<<<<<<< HEAD
+
         %{
             import logging
             logging.info("0x35 - CALLDATALOAD")
         %}
 
-=======
->>>>>>> 01453359
+
         let stack = ctx.stack;
 
         // Stack input:
