--- conflicted
+++ resolved
@@ -84,14 +84,10 @@
 
         // Pad if offset + size > memory_len pad n
 
-<<<<<<< HEAD
         let is_total_greater_than_memory_len: felt = is_le_felt(curr_memory_len, total_len);
         // Set final_len
         local final_len:felt;
 
-=======
-        let is_total_greater_than_memory_len: felt = is_le(curr_memory_len, total_len);
->>>>>>> d36fba8b
 
         if (is_total_greater_than_memory_len == 1) {
             local diff = total_len - curr_memory_len;
