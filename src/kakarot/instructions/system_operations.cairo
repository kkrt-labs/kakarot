// SPDX-License-Identifier: MIT

%lang starknet

// Starkware dependencies

from starkware.cairo.common.cairo_builtins import HashBuiltin, BitwiseBuiltin
from starkware.cairo.common.bool import TRUE, FALSE
from starkware.cairo.common.math_cmp import is_le_felt
from starkware.cairo.common.alloc import alloc
from starkware.cairo.common.memcpy import memcpy

// Internal dependencies
from kakarot.model import model
from utils.utils import Helpers
from kakarot.execution_context import ExecutionContext
from kakarot.stack import Stack

// @title System operations opcodes.
// @notice This file contains the functions to execute for system operations opcodes.
// @author @abdelhamidbakhta
// @custom:namespace SystemOperations
namespace SystemOperations {
    // @notice INVALID operation.
    // @dev Designated invalid instruction.
    // @custom:since Frontier
    // @custom:group System Operations
    // @custom:gas NaN
    // @custom:stack_consumed_elements 0
    // @custom:stack_produced_elements 0
    // @param ctx The pointer to the execution context
    // @return The pointer to the updated execution context.
    func exec_invalid{
        syscall_ptr: felt*,
        pedersen_ptr: HashBuiltin*,
        range_check_ptr,
        bitwise_ptr: BitwiseBuiltin*,
    }(ctx: model.ExecutionContext*) -> model.ExecutionContext* {
        with_attr error_message("Kakarot: 0xFE: Invalid Opcode") {
            assert TRUE = FALSE;
        }
        // TODO: map the concept of consuming all the gas given to the context

        return ctx;
    }

    // @notice RETURN operation.
    // @dev Designated invalid instruction.
    // @custom:since Frontier
    // @custom:group System Operations
    // @custom:gas NaN
    // @custom:stack_consumed_elements 0
    // @custom:stack_produced_elements 0
    // @return The pointer to the updated execution context.
    func exec_return{
        syscall_ptr: felt*,
        pedersen_ptr: HashBuiltin*,
        range_check_ptr,
        bitwise_ptr: BitwiseBuiltin*,
    }(ctx: model.ExecutionContext*) -> model.ExecutionContext* {
        alloc_locals;
        let stack = ctx.stack;
        let memory = ctx.memory;
<<<<<<< HEAD
        %{
            import logging
            logging.info("0xF3 - RETURN")
        %}
=======
        let (stack, popped) = Stack.pop_n(self=stack, n=2);
        let size = popped[1];
        let offset = popped[0];
>>>>>>> 01453359

        let (local new_return_data: felt*) = alloc();
        let (local new_memory: model.Memory*) = alloc();
        let (stack, offset) = Stack.pop(stack);
        let (stack, size) = Stack.pop(stack);
        let curr_memory_len: felt = ctx.memory.bytes_len;
        let total_len: felt = offset.low + size.low;
        // TODO check in which multiple of 32 bytes it should be.
        // Pad if offset + size > memory_len pad n
        if (memory.bytes_len == 0) {
            Helpers.fill(arr=memory.bytes, value=0, length=32);
        }

        memcpy(dst=new_return_data, src=ctx.memory.bytes + offset.low, len=size.low);
<<<<<<< HEAD
=======

>>>>>>> 01453359
        // Pad if offset + size > memory_len pad n

        let is_total_greater_than_memory_len: felt = is_le_felt(curr_memory_len, total_len);

        if (is_total_greater_than_memory_len == 1) {
            local diff = total_len - curr_memory_len;
            Helpers.fill(arr=new_return_data + curr_memory_len, value=0, length=diff);
        }

        // TODO if memory.bytes_len == 0 needs a different approach
        let ctx = ExecutionContext.update_stack(ctx, stack);

        // TODO: GAS IMPLEMENTATION

        return ExecutionContext.update_return_data(
            ctx, new_return_data_len=size.low, new_return_data=new_return_data
        );
    }
}<|MERGE_RESOLUTION|>--- conflicted
+++ resolved
@@ -61,16 +61,10 @@
         alloc_locals;
         let stack = ctx.stack;
         let memory = ctx.memory;
-<<<<<<< HEAD
         %{
             import logging
             logging.info("0xF3 - RETURN")
         %}
-=======
-        let (stack, popped) = Stack.pop_n(self=stack, n=2);
-        let size = popped[1];
-        let offset = popped[0];
->>>>>>> 01453359
 
         let (local new_return_data: felt*) = alloc();
         let (local new_memory: model.Memory*) = alloc();
@@ -85,10 +79,7 @@
         }
 
         memcpy(dst=new_return_data, src=ctx.memory.bytes + offset.low, len=size.low);
-<<<<<<< HEAD
-=======
 
->>>>>>> 01453359
         // Pad if offset + size > memory_len pad n
 
         let is_total_greater_than_memory_len: felt = is_le_felt(curr_memory_len, total_len);
