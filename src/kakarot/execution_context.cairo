--- conflicted
+++ resolved
@@ -17,11 +17,7 @@
 from kakarot.stack import Stack
 from kakarot.constants import Constants
 from kakarot.constants import native_token_address, registry_address
-<<<<<<< HEAD
 from kakarot.interfaces.interfaces import IEth
-=======
-from kakarot.interfaces.interfaces import IEth, IRegistry, IEvm_Contract
->>>>>>> 9ce657cc
 
 // @title ExecutionContext related functions.
 // @notice This file contains functions related to the execution context.
@@ -74,65 +70,7 @@
             );
         return ctx;
     }
-
-<<<<<<< HEAD
-=======
-    // @notice Initialize the execution context.
-    // @param code The code to execute.
-    // @param calldata The calldata.
-    // @return The initialized execution context.
-    func init_evm{
-        syscall_ptr: felt*,
-        pedersen_ptr: HashBuiltin*,
-        range_check_ptr,
-        bitwise_ptr: BitwiseBuiltin*,
-    }(address: felt, calldata_len: felt, calldata: felt*) -> model.ExecutionContext* {
-        alloc_locals;
-        let (empty_return_data: felt*) = alloc();
-
-        // Define initial program counter
-        let initial_pc = 0;
-        let gas_used = 0;
-        // TODO: Add support for gas limit
-        let gas_limit = 0;
-
-        let stack: model.Stack* = Stack.init();
-        let memory: model.Memory* = Memory.init();
-
-        // 1. Evm address
-        // 2. Get starknet Address
-        // let addr: felt = Helpers.uint256_to_felt(address);
-        let (registry_address_) = registry_address.read();
-        let (starknet_address) = IRegistry.get_starknet_address(
-            contract_address=registry_address_, evm_address=address
-        );
-        // Get the BYTECODE from the Starknet_contract
-
-        let (bytecode_len, bytecode) = IEvm_Contract.get_bytecode(
-            contract_address=starknet_address
-        );
-
-        local ctx: model.ExecutionContext* = new model.ExecutionContext(
-            code=calldata,
-            code_len=0,
-            calldata=calldata,
-            calldata_len=Helpers.get_len(calldata),
-            program_counter=initial_pc,
-            stopped=FALSE,
-            return_data=empty_return_data,
-            return_data_len=Helpers.get_len(empty_return_data),
-            stack=stack,
-            memory=memory,
-            gas_used=gas_used,
-            gas_limit=gas_limit,
-            intrinsic_gas_cost=0,
-            starknet_address=starknet_address,
-            evm_address=address,
-            );
-        return ctx;
-    }
-
->>>>>>> 9ce657cc
+    
     // @notice Compute the intrinsic gas cost of the current transaction.
     // @dev Update the given execution context with the intrinsic gas cost.
     // @param self The execution context.
