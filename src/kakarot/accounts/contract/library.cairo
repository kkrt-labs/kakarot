--- conflicted
+++ resolved
@@ -40,12 +40,7 @@
         range_check_ptr,
         bitwise_ptr: BitwiseBuiltin*,
     }(kakarot_address: felt, code_len: felt, code: felt*) {
-<<<<<<< HEAD
-        // Store the bytecode.
-        internal.store_code(0, code_len - 1, code);
 
-=======
->>>>>>> 56dceb9d
         // Initialize access control.
         Ownable.initializer(kakarot_address);
 
@@ -113,14 +108,9 @@
     // @notice Store the bytecode of the contract.
     // @param index: The index in the code.
     // @param code_len: The length of the bytecode.
-<<<<<<< HEAD
-    func store_code{syscall_ptr: felt*, pedersen_ptr: HashBuiltin*, range_check_ptr}(
-        index: felt, last_index: felt, code: felt*
-=======
-    // @param code: The bytecode of the contract.
+
     func store_code{syscall_ptr: felt*, pedersen_ptr: HashBuiltin*, range_check_ptr}(
         index: felt, code_len: felt, code: felt*
->>>>>>> 56dceb9d
     ) {
         alloc_locals;
         if (index == code_len) {
