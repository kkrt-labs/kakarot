--- conflicted
+++ resolved
@@ -279,11 +279,8 @@
         // 0x52 - MSTORE
         add_instruction(instructions, 0x52, MemoryOperations.exec_mstore);
 
-<<<<<<< HEAD
-        // 0x53 - MSTORE8
+        // 0x55 - SSTORE
         add_instruction(instructions, 0x55, MemoryOperations.exec_sstore);
-=======
->>>>>>> 047b16b3
         // 0x53 - MSTORE8
         add_instruction(instructions, 0x53, MemoryOperations.exec_mstore8);
         // 0x56 - JUMP
