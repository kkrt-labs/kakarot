--- conflicted
+++ resolved
@@ -248,7 +248,7 @@
         return (new model.Memory(bytes=self.bytes, bytes_len=self.bytes_len + length), cost);
     }
 
-    // @notice Insure that the memory as at least length bytes. Expand if necessary.
+    // @notice Ensure that the memory as at least length bytes. Expand if necessary.
     // @param self - The pointer to the memory.
     // @param offset - The number of bytes to add.
     // @return The new pointer to the memory.
@@ -261,11 +261,7 @@
     }(self: model.Memory*, length: felt) -> (new_memory: model.Memory*, cost: felt) {
         let is_memory_expanding = is_le_felt(self.bytes_len + 1, length);
         if (is_memory_expanding == TRUE) {
-<<<<<<< HEAD
             let (new_memory, cost) = Memory.expand(self=self, length=length - self.bytes_len);
-=======
-            let (new_memory, cost) = Memory.expand(self, length - self.bytes_len);
->>>>>>> c957030a
             return (new_memory, cost);
         } else {
             return (new_memory=self, cost=0);
